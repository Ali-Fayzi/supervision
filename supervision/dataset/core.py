--- conflicted
+++ resolved
@@ -220,16 +220,11 @@
         Creates a Dataset instance from PASCAL VOC formatted data.
 
         Args:
-<<<<<<< HEAD
-            images_directory_path (str): The path to the
-                directory containing the images.
-            annotations_directory_path (str): The path to the directory
+            images_directory_path (str): Path to the directory containing the images.
+            annotations_directory_path (str): Path to the directory
                 containing the PASCAL VOC XML annotations.
-=======
-            images_directory_path (str): The path to the directory containing the images.
-            annotations_directory_path (str): The path to the directory containing the PASCAL VOC XML annotations.
-            force_masks (bool, optional): If True, forces masks to be loaded for all annotations, regardless of whether they are present.
->>>>>>> d6d4760f
+            force_masks (bool, optional): If True, forces masks to
+                be loaded for all annotations, regardless of whether they are present.
 
         Returns:
             DetectionDataset: A DetectionDataset instance containing
